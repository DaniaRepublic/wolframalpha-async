[tox]
envlist = python
minversion = 3.2
# https://github.com/jaraco/skeleton/issues/6
tox_pip_extensions_ext_venv_update = true
# Ensure that a late version of pip is used even on tox-venv.
requires =
	tox-pip-version>=0.0.6
	tox-venv


[testenv]
deps =
<<<<<<< HEAD
	setuptools>=31.0.1
	# workaround for yaml/pyyaml#126
	git+https://github.com/yaml/pyyaml@master#egg=pyyaml
=======
pip_version = pip
>>>>>>> 0b681b04
commands =
	pytest {posargs}
usedevelop = True
extras = testing

[testenv:docs]
extras =
	docs
	testing
changedir = docs
commands =
	python -m sphinx . {toxinidir}/build/html

[testenv:release]
skip_install = True
deps =
	pep517>=0.5
	twine[keyring]>=1.13
	path
passenv =
	TWINE_PASSWORD
setenv =
	TWINE_USERNAME = {env:TWINE_USERNAME:__token__}
commands =
	python -c "import path; path.Path('dist').rmtree_p()"
	python -m pep517.build .
	python -m twine upload dist/*<|MERGE_RESOLUTION|>--- conflicted
+++ resolved
@@ -11,13 +11,7 @@
 
 [testenv]
 deps =
-<<<<<<< HEAD
-	setuptools>=31.0.1
-	# workaround for yaml/pyyaml#126
-	git+https://github.com/yaml/pyyaml@master#egg=pyyaml
-=======
 pip_version = pip
->>>>>>> 0b681b04
 commands =
 	pytest {posargs}
 usedevelop = True
