#!/usr/bin/env python3
# -*- coding: utf-8 -*-

extensions = [
	'sphinx.ext.autodoc',
	'jaraco.packaging.sphinx',
	'rst.linker',
]

<<<<<<< HEAD
# General information about the project.
project = 'wolframalpha'
copyright = '2016 Jason R. Coombs'

# The short X.Y version.
version = setuptools_scm.get_version(root='..', relative_to=__file__)
# The full version, including alpha/beta/rc tags.
release = version

=======
>>>>>>> 40da2c65
master_doc = 'index'

link_files = {
	'../CHANGES.rst': dict(
		using=dict(
			GH='https://github.com',
		),
		replace=[
			dict(
				pattern=r'(Issue )?#(?P<issue>\d+)',
				url='{package_url}/issues/{issue}',
			),
			dict(
				pattern=r'^(?m)((?P<scm_version>v?\d+(\.\d+){1,2}))\n[-=]+\n',
				with_scm='{text}\n{rev[timestamp]:%d %b %Y}\n',
			),
			dict(
				pattern=r'PEP[- ](?P<pep_number>\d+)',
				url='https://www.python.org/dev/peps/pep-{pep_number:0>4}/',
			),
		],
	),
}<|MERGE_RESOLUTION|>--- conflicted
+++ resolved
@@ -7,18 +7,6 @@
 	'rst.linker',
 ]
 
-<<<<<<< HEAD
-# General information about the project.
-project = 'wolframalpha'
-copyright = '2016 Jason R. Coombs'
-
-# The short X.Y version.
-version = setuptools_scm.get_version(root='..', relative_to=__file__)
-# The full version, including alpha/beta/rc tags.
-release = version
-
-=======
->>>>>>> 40da2c65
 master_doc = 'index'
 
 link_files = {
